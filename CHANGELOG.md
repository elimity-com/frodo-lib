# Changelog

All notable changes to this project are documented in this file.

The format is based on [Keep a Changelog](https://keepachangelog.com/en/1.0.0/),
and this project adheres to [Semantic Versioning](https://semver.org/spec/v2.0.0.html).

## Unreleased

## [v0.6.3-alpha.33] - 2022-07-07

### Added

-   This CHANGELOG.md file

### Changed

-   Adapted true semantic versioning
-   Pipeline changes to automate release notes

<<<<<<< HEAD
## v0.6.3-alpha.1 - v0.6.3-alpha.32 [YANKED]
=======
## [v0.6.3-alpha.1] - [v0.6.3-alpha.32][YANKED]
>>>>>>> d11b6cf6

## 0.6.2 [YANKED]

## 0.6.1 alpha 26 - 2022-06-28

### Changed

-   Changed archive step of Windows binary build to use 7zip

## 0.6.1 alpha 22 - 0.6.1 alpha 25 [YANKED]

## 0.6.1 alpha 21 - 2022-06-27

### Added

-   Added theme delete command
-   Theme list e2e tests
-   Theme delete e2e tests
-   Added esv command
    -   esv secret - Manage secrets.
    -   esv variable - Manage variables.
    -   esv apply - Apply pending changes.
-   Updated all dependencies to the latest versions

### Changed

-   Moved secret command under new esv command

## 0.6.1 alpha 20 - 2022-06-23

### Added

-   Added journey delete command
-   journey list e2e tests
-   journey delete e2e tests

### Changed

-   Allow progressbar output to be captured in redirects

### Fixed

-   Journey import fixes
-   Journey export bug fix
-   Fix theme import issues when using /alpha or /bravo instead of alpha or bravo
-   Fix admin create-oauth2-client-with-admin-privileges command

## 0.6.1 alpha 19 - 2022-06-14

### Added

-   First stab at e2e testing of journey command
-   saml command enhancements

### Fixed

-   Detect and remove invalid tree attributes on import
-   Fixed issue where overriding deployment type would fail to detect the default realm
-   Fix theme import -A

## 0.6.1 alpha 18 - 2022-06-10

### Added

-   \--txid parameter with the logs commands to filter log output by transactionId

### Fixed

-   Bug in idm exportAllRaw

## 0.6.1 alpha 17 - 2022-06-08

### Added

-   New saml command to manage entity providers and circles of trust

### Changed

-   Updates to journey export/import commands
    -   Support for social identity providers
    -   Support for themes
    -   Support for SAML entity providers
    -   Support for SAML circles of trust
    -   Breaking changes in journey sub-commands
        -   export
            -   \-t/--tree renamed to -i/--journey-id
        -   import
            -   \-t/--tree renamed to -i/--journey-id
            -   \-i/--journey-id is now only used to select the journey to import if there are multiple journeys in the import file
            -   \-n (No re-UUID) removed
            -   new flag --re-uuid with inversed behavior of removed -n flag. Frodo by default no longer generates new UUIDs for nodes on import
-   Scalability enhancements to journey prune command. The changes allow the prune command to scale to many thousands of orphaned node configuration objects in an AM instance
-   Updated readme
-   Miscellaneous bug fixes

## 0.6.1 alpha 14 - 0.6.1 alpha 16 [YANKED]

## 0.6.1 alpha 13 - 2022-05-20

### Added

-   New script command to export and import scripts
-   New email_templates command to manage email templates
-   New application command to export and import oauth2 clients
-   New realm command to manage realms
-   New secret command to manage Identity Cloud secrets
-   New theme command to manage hosted pages UI themes
-   New admin command to perform advanced administrative tasks
-   Encrypt the password value in the connection profile
-   Added progress bars/spinners for long running operations
-   Added version option -v, --version
-   Auto provisioning of log API keys
-   Added initial unit testing

### Changed

-   Improved performance of journey command (multi-threading)
-   Consolidated settings under one folder (~/.frodo)
-   Proposed new code formatting (prettier) and style (eslint) rules
-   Updated readme
-   Update to node 18

### Fixed

-   Fixed problem with adding connection profiles
-   Miscellaneous bug fixes

[Unreleased]: https://github.com/rockcarver/frodo/compare/v0.6.3-alpha.33...HEAD

[v0.6.3-alpha.33]: https://github.com/rockcarver/frodo/compare/fbebd5142105160be3419864bf8f3bbfea2be08c...v0.6.3-alpha.33<|MERGE_RESOLUTION|>--- conflicted
+++ resolved
@@ -18,11 +18,7 @@
 -   Adapted true semantic versioning
 -   Pipeline changes to automate release notes
 
-<<<<<<< HEAD
 ## v0.6.3-alpha.1 - v0.6.3-alpha.32 [YANKED]
-=======
-## [v0.6.3-alpha.1] - [v0.6.3-alpha.32][YANKED]
->>>>>>> d11b6cf6
 
 ## 0.6.2 [YANKED]
 
